--- conflicted
+++ resolved
@@ -65,11 +65,7 @@
 
             var stage = Prototype.Stages[Stage];
 
-<<<<<<< HEAD
-            if (TryProcessStep(stage.Forward, eventArgs.AttackWith, eventArgs.User))
-=======
-            if (TryProcessStep(stage.Forward, eventArgs.Using))
->>>>>>> 3847b526
+            if (TryProcessStep(stage.Forward, eventArgs.Using, eventArgs.User))
             {
                 Stage++;
                 if (Stage == Prototype.Stages.Count - 1)
@@ -89,11 +85,7 @@
                 }
             }
 
-<<<<<<< HEAD
-            else if (TryProcessStep(stage.Backward, eventArgs.AttackWith, eventArgs.User))
-=======
-            else if (TryProcessStep(stage.Backward, eventArgs.Using))
->>>>>>> 3847b526
+            else if (TryProcessStep(stage.Backward, eventArgs.Using, eventArgs.User))
             {
                 Stage--;
                 if (Stage == 0)
